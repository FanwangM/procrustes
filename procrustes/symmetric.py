# -*- coding: utf-8 -*-
# The Procrustes library provides a set of functions for transforming
# a matrix to make it as similar as possible to a target matrix.
#
# Copyright (C) 2017-2021 The QC-Devs Community
#
# This file is part of Procrustes.
#
# Procrustes is free software; you can redistribute it and/or
# modify it under the terms of the GNU General Public License
# as published by the Free Software Foundation; either version 3
# of the License, or (at your option) any later version.
#
# Procrustes is distributed in the hope that it will be useful,
# but WITHOUT ANY WARRANTY; without even the implied warranty of
# MERCHANTABILITY or FITNESS FOR A PARTICULAR PURPOSE.  See the
# GNU General Public License for more details.
#
# You should have received a copy of the GNU General Public License
# along with this program; if not, see <http://www.gnu.org/licenses/>
#
# --
"""Symmetric Procrustes Module."""

import numpy as np
from procrustes.utils import _zero_padding
from procrustes.utils import compute_error, ProcrustesResult, setup_input_arrays
import scipy


def symmetric(
    a,
    b,
    pad=True,
    translate=False,
    scale=False,
    unpad_col=False,
    unpad_row=False,
    check_finite=True,
    weight=None,
):
    r"""Perform symmetric Procrustes.

    Given a matrix :math:`\mathbf{A}_{m \times n}` and a reference matrix :math:`\mathbf{B}_{m
    \times n}` with :math:`m \geqslant n`, find the symmetrix transformation matrix
    :math:`\mathbf{X}_{n \times n}` that makes :math:`\mathbf{AX}` as close as possible to
    :math:`\mathbf{B}`. In other words,

    .. math::
       \underbrace{\text{min}}_{\left\{\mathbf{X} \left| \mathbf{X} = \mathbf{X}^\dagger
                        \right. \right\}} \|\mathbf{A} \mathbf{X} - \mathbf{B}\|_{F}^2

    This Procrustes method requires the :math:`\mathbf{A}` and :math:`\mathbf{B}` matrices to
    have the same shape with :math:`m \geqslant n`, which is guaranteed with the default ``pad``
    argument for any given :math:`\mathbf{A}` and :math:`\mathbf{B}` matrices.
    In preparing the :math:`\mathbf{A}` and
    :math:`\mathbf{B}` matrices, the (optional) order of operations is: **1)** unpad zero
    rows/columns, **2)** translate the matrices to the origin, **3)** weight entries of
    :math:`\mathbf{A}`, **4)** scale the matrices to have unit norm, **5)** pad matrices with zero
    rows/columns so they have the same shape.

    Parameters
    ----------
    a : ndarray
        The 2D-array :math:`\mathbf{A}` which is going to be transformed.
    b : ndarray
        The 2D-array :math:`\mathbf{B}` representing the reference matrix.
    pad : bool, optional
        Add zero rows (at the bottom) and/or columns (to the right-hand side) of matrices
        :math:`\mathbf{A}` and :math:`\mathbf{B}` so that they have the same shape.
    translate : bool, optional
        If True, both arrays are centered at origin (columns of the arrays will have mean zero).
    scale : bool, optional
        If True, both arrays are normalized with respect to the Frobenius norm, i.e.,
        :math:`\text{Tr}\left[\mathbf{A}^\dagger\mathbf{A}\right] = 1` and
        :math:`\text{Tr}\left[\mathbf{B}^\dagger\mathbf{B}\right] = 1`.
    unpad_col : bool, optional
        If True, zero columns (with values less than 1.0e-8) on the right-hand side of the intial
        :math:`\mathbf{A}` and :math:`\mathbf{B}` matrices are removed.
    unpad_row : bool, optional
        If True, zero rows (with values less than 1.0e-8) at the bottom of the intial
        :math:`\mathbf{A}` and :math:`\mathbf{B}` matrices are removed.
    check_finite : bool, optional
        If True, convert the input to an array, checking for NaNs or Infs.
    weight : ndarray, optional
        The 1D-array representing the weights of each row of :math:`\mathbf{A}`. This defines the
        elements of the diagonal matrix :math:`\mathbf{W}` that is multiplied by :math:`\mathbf{A}`
        matrix, i.e., :math:`\mathbf{A} \rightarrow \mathbf{WA}`.

    Returns
    -------
    res : ProcrustesResult
        The Procrustes result represented as a class:`utils.ProcrustesResult` object.

    Notes
    -----
    The optimal symmetrix matrix is obtained by,

    .. math::
       \mathbf{X}_{\text{opt}} = \arg
       \underbrace{\text{min}}_{\left\{\mathbf{X} \left| \mathbf{X} = \mathbf{X}^\dagger
                        \right. \right\}} \|\mathbf{A} \mathbf{X} - \mathbf{B}\|_{F}^2 =
       \underbrace{\text{min}}_{\left\{\mathbf{X} \left| \mathbf{X} = \mathbf{X}^\dagger
                        \right. \right\}}
                \text{Tr}\left[\left(\mathbf{A}\mathbf{X} - \mathbf{B} \right)^\dagger
                         \left(\mathbf{A}\mathbf{X} - \mathbf{B} \right)\right]

    Considering the singular value decomposition of :math:`\mathbf{A}`,

    .. math::
       \mathbf{A}_{m \times n} = \mathbf{U}_{m \times m}
                                 \mathbf{\Sigma}_{m \times n}
                                 \mathbf{V}_{n \times n}^\dagger

    where :math:`\mathbf{\Sigma}_{m \times n}` is a rectangular diagonal matrix with non-negative
    singular values :math:`\sigma_i = [\mathbf{\Sigma}]_{ii}` listed in descending order, define

    .. math::
       \mathbf{C}_{m \times n} = \mathbf{U}_{m \times m}^\dagger
                                 \mathbf{B}_{m \times n} \mathbf{V}_{n \times n}

    with elements denoted by :math:`c_{ij}`.
    Then we compute the symmetric matrix :math:`\mathbf{Y}_{n \times n}` with

    .. math::
       [\mathbf{Y}]_{ij} = \begin{cases}
              0 && i \text{ and } j > \text{rank} \left(\mathbf{A}\right) \\
              \frac{\sigma_i c_{ij} + \sigma_j c_{ji}}{\sigma_i^2 +
              \sigma_j^2} && \text{otherwise} \end{cases}

    It is worth noting that the first part of this definition only applies in the unusual case where
    :math:`\mathbf{A}` has rank less than :math:`n`. The :math:`\mathbf{X}_\text{opt}` is given by

    .. math::
       \mathbf{X}_\text{opt} = \mathbf{V Y V}^{\dagger}

    Examples
    --------
    >>> import numpy as np
    >>> a = np.array([[5., 2., 8.],
    ...               [2., 2., 3.],
    ...               [1., 5., 6.],
    ...               [7., 3., 2.]])
    >>> b = np.array([[ 52284.5, 209138. , 470560.5],
    ...               [ 22788.5,  91154. , 205096.5],
    ...               [ 46139.5, 184558. , 415255.5],
    ...               [ 22788.5,  91154. , 205096.5]])
    >>> res = symmetric(a, b, pad=True, translate=True, scale=True)
    >>> res.t   # symmetric transformation array
    array([[0.0166352 , 0.06654081, 0.14971682],
          [0.06654081, 0.26616324, 0.59886729],
          [0.14971682, 0.59886729, 1.34745141]])
    >>> res.error   # error
    4.483083428047388e-31

    """
    # check inputs
    new_a, new_b = setup_input_arrays(
        a, b, unpad_col, unpad_row, pad, translate, scale, check_finite, weight,
    )

    # if number of rows is less than column, the arrays are made square
    if (new_a.shape[0] < new_a.shape[1]) or (new_b.shape[0] < new_b.shape[1]):
        new_a, new_b = _zero_padding(new_a, new_b, "square")

<<<<<<< HEAD
    # if new_a.shape[0] < new_a.shape[1]:
    #     raise ValueError(f"Shape of A {new_a.shape}=(m, n) needs to satisfy m >= n.")
    #
    # if new_b.shape[0] < new_b.shape[1]:
    #     raise ValueError(f"Shape of B {new_b.shape}=(m, n) needs to satisfy m >= n.")

    # compute SVD of A
    u, s, vt = scipy.linalg.svd(new_a, lapack_driver='gesvd')

=======
    # compute SVD of A & define C
    u, s, vt = np.linalg.svd(new_a)
>>>>>>> a9e6df04
    c = np.dot(np.dot(u.T, new_b), vt.T)

    # compute intermediate matrix Y
    n = new_a.shape[1]
    y = np.zeros((n, n))
    for i in range(n):
        for j in range(n):
            if s[i] ** 2 + s[j] ** 2 != 0:
                y[i, j] = (s[i] * c[i, j] + s[j] * c[j, i]) / (s[i] ** 2 + s[j] ** 2)

    # compute optimum symmetric transformation matrix X
    x = np.dot(np.dot(vt.T, y), vt)
    error = compute_error(new_a, new_b, x)

    return ProcrustesResult(error=error, new_a=new_a, new_b=new_b, t=x, s=None)<|MERGE_RESOLUTION|>--- conflicted
+++ resolved
@@ -163,20 +163,14 @@
     if (new_a.shape[0] < new_a.shape[1]) or (new_b.shape[0] < new_b.shape[1]):
         new_a, new_b = _zero_padding(new_a, new_b, "square")
 
-<<<<<<< HEAD
     # if new_a.shape[0] < new_a.shape[1]:
     #     raise ValueError(f"Shape of A {new_a.shape}=(m, n) needs to satisfy m >= n.")
     #
     # if new_b.shape[0] < new_b.shape[1]:
     #     raise ValueError(f"Shape of B {new_b.shape}=(m, n) needs to satisfy m >= n.")
 
-    # compute SVD of A
+    # compute SVD of A & matrix C
     u, s, vt = scipy.linalg.svd(new_a, lapack_driver='gesvd')
-
-=======
-    # compute SVD of A & define C
-    u, s, vt = np.linalg.svd(new_a)
->>>>>>> a9e6df04
     c = np.dot(np.dot(u.T, new_b), vt.T)
 
     # compute intermediate matrix Y
